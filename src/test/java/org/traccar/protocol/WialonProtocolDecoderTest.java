--- conflicted
+++ resolved
@@ -1,4 +1,3 @@
-<<<<<<< HEAD
 package org.traccar.protocol;
 
 import org.junit.jupiter.api.Test;
@@ -108,6 +107,4 @@
                 Position.KEY_BATTERY_LEVEL, 99);
     }
 
-}
-=======
->>>>>>> 72278da0
+}