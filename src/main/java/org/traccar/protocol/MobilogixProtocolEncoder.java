/*
 * Copyright 2025 Joaquim Cardeira (joaquim@cardeira.org)
 *
 * Licensed under the Apache License, Version 2.0 (the "License");
 * you may not use this file except in compliance with the License.
 * You may obtain a copy of the License at
 *
 *     http://www.apache.org/licenses/LICENSE-2.0
 *
 * Unless required by applicable law or agreed to in writing, software
 * distributed under the License is distributed on an "AS IS" BASIS,
 * WITHOUT WARRANTIES OR CONDITIONS OF ANY KIND, either express or implied.
 * See the License for the specific language governing permissions and
 * limitations under the License.
 */
package org.traccar.protocol;

import org.traccar.Protocol;
import org.traccar.StringProtocolEncoder;
import org.traccar.helper.DateUtil;
import org.traccar.model.Command;

import java.util.Date;

public class MobilogixProtocolEncoder extends StringProtocolEncoder {

    public MobilogixProtocolEncoder(Protocol protocol) {
        super(protocol);
    }

    private Object encodeCommand(Date time, String param) {
        return String.format("[%s,%s]", DateUtil.formatDate(time, false), param);
    }

    @Override
    protected Object encodeCommand(Command command) {
        return encodeCommand(command, new Date());
    }

    protected Object encodeCommand(Command command, Date time) {
        return switch (command.getType()) {
<<<<<<< HEAD
            case Command.TYPE_REBOOT_DEVICE -> encodeCommand(time, "S7");
            case Command.TYPE_POSITION_SINGLE -> encodeCommand(time, "S4,1,1");
            case Command.TYPE_ENGINE_STOP -> encodeCommand(time, "S6,RELAY=1");
            case Command.TYPE_ENGINE_RESUME -> encodeCommand(time, "S6,RELAY=0");
=======
>>>>>>> 102f2ece
            case Command.TYPE_CUSTOM -> encodeCommand(time, command.getString(Command.KEY_DATA));
            case Command.TYPE_ENGINE_RESUME -> encodeCommand(time, "RELAY=0");
            case Command.TYPE_ENGINE_STOP -> encodeCommand(time, "RELAY=1");
            default -> null;
        };
    }
}<|MERGE_RESOLUTION|>--- conflicted
+++ resolved
@@ -39,16 +39,11 @@
 
     protected Object encodeCommand(Command command, Date time) {
         return switch (command.getType()) {
-<<<<<<< HEAD
+            case Command.TYPE_CUSTOM -> encodeCommand(time, command.getString(Command.KEY_DATA));
+            case Command.TYPE_ENGINE_RESUME -> encodeCommand(time, "S6,RELAY=0");
+            case Command.TYPE_ENGINE_STOP -> encodeCommand(time, "S6,RELAY=1");
+            case Command.TYPE_POSITION_SINGLE -> encodeCommand(time, "S4,1,1");
             case Command.TYPE_REBOOT_DEVICE -> encodeCommand(time, "S7");
-            case Command.TYPE_POSITION_SINGLE -> encodeCommand(time, "S4,1,1");
-            case Command.TYPE_ENGINE_STOP -> encodeCommand(time, "S6,RELAY=1");
-            case Command.TYPE_ENGINE_RESUME -> encodeCommand(time, "S6,RELAY=0");
-=======
->>>>>>> 102f2ece
-            case Command.TYPE_CUSTOM -> encodeCommand(time, command.getString(Command.KEY_DATA));
-            case Command.TYPE_ENGINE_RESUME -> encodeCommand(time, "RELAY=0");
-            case Command.TYPE_ENGINE_STOP -> encodeCommand(time, "RELAY=1");
             default -> null;
         };
     }
