--- conflicted
+++ resolved
@@ -583,7 +583,6 @@
                             buf.skipBytes(length - 4);
                         }
 
-<<<<<<< HEAD
                         // Only create event correlation and request attachments for REAL alarms
                         if (isRealAlarm) {
                             // Create event correlation for multimedia linking
@@ -599,15 +598,13 @@
                                             + " Type: 0x{}", position.getDeviceId(), alarmId,
                                                Integer.toHexString(alarmType).toUpperCase());
 
-                            sendAlarmAttachmentRequest(channel, remoteAddress, id, alarmId, alarmType);
+                            sendAlarmAttachmentRequest(channel, remoteAddress, id, alarmId, alarmType,position);
                         } else {
                             LOGGER.debug("Skipping event correlation for ADAS monitoring/event data - AlarmId: {},"
                                             + " Type: 0x{}",
                                         alarmId, Integer.toHexString(alarmType).toUpperCase());
                         }
-=======
                         sendAlarmAttachmentRequest(channel, remoteAddress, id, alarmId, alarmType, position);
->>>>>>> af6c70ee
                     } else {
                         buf.skipBytes(length);
                     }
@@ -763,18 +760,15 @@
                                         + " Type: 0x{}", position.getDeviceId(), alarmId,
                                         Integer.toHexString(alarmType).toUpperCase());
 
-<<<<<<< HEAD
                             // Trigger automatic alarm attachment request
-                            sendAlarmAttachmentRequest(channel, remoteAddress, id, alarmId, alarmType);
+                            //sendAlarmAttachmentRequest(channel, remoteAddress, id, alarmId, alarmType);
                         } else {
                             LOGGER.debug("Skipping event correlation for DSM monitoring/event data - AlarmId: {},"
                                         + " Type: 0x{}",
                                         alarmId, Integer.toHexString(alarmType).toUpperCase());
                         }
-=======
                         // Trigger automatic alarm attachment request
                         sendAlarmAttachmentRequest(channel, remoteAddress, id, alarmId, alarmType, position);
->>>>>>> af6c70ee
                     } else {
                         buf.skipBytes(length);
                     }
